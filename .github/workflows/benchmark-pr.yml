<<<<<<< HEAD

name: Benchmark Performance-Analysis
=======
name: Benchmark Performance Analysis
>>>>>>> 531e6d4e

on:
  pull_request:
    branches: [main, master]

permissions:
  pull-requests: write

jobs:
  benchmark:
    runs-on: ubuntu-latest
    steps:
      - name: Checkout code
        uses: actions/checkout@v4

      - name: Install Zig
        uses: goto-bus-stop/setup-zig@v2
        with:
          version: 0.14.1

      - name: Install bc (for calculations)
        run: sudo apt-get update && sudo apt-get install -y bc

      - name: Save current commit
        run: echo "PR_COMMIT=$(git rev-parse HEAD)" >> $GITHUB_ENV

      - name: Run benchmark on master
        run: |
<<<<<<< Updated upstream
          # Run perf and save output
<<<<<<< HEAD
          sudo perf stat -e LLC-loads,LLC-load-misses,LLC-stores,LLC-store-misses ./benchmark 2> perf.txt || true
=======
          perf stat -e LLC-loads,LLC-load-misses,LLC-stores,LLC-store-misses ./benchmark 2> perf.txt || true
=======
          git fetch origin master
          git checkout master
          zig build-exe -O ReleaseFast benchmark.zig
          ./benchmark > master_benchmark.txt 2>&1
          git checkout ${{ env.PR_COMMIT }}

      - name: Run benchmark on PR
        run: |
          zig build-exe -O ReleaseFast benchmark.zig
          ./benchmark > pr_benchmark.txt 2>&1

      - name: Parse and compare results
        id: parse
        run: |
          # Function to extract ops/sec from benchmark output
          extract_ops() {
            grep "$1" "$2" | awk -F'=' '{print $2}' | awk '{print $1}' | tr -d '[:space:]'
          }
>>>>>>> Stashed changes
          
          # Function to extract latency (ns) from benchmark output
          extract_latency() {
            grep "$1" "$2" | awk -F':' '{print $2}' | awk '{print $1}' | tr -d '[:space:]'
          }
          
          # Extract master metrics
          master_single_write=$(extract_ops "Write test:" master_benchmark.txt)
          master_single_read=$(extract_ops "Read test:" master_benchmark.txt)
          master_batch_write=$(extract_ops "Batch write:" master_benchmark.txt)
          master_batch_read=$(extract_ops "Batch read:" master_benchmark.txt)
          master_mixed=$(extract_ops "Mixed workload:" master_benchmark.txt)
          
          master_single_write_latency=$(extract_latency "Latency - Write" master_benchmark.txt | cut -d, -f1)
          master_single_read_latency=$(extract_latency "Latency - Read" master_benchmark.txt | cut -d, -f1)
          master_batch_write_latency=$(extract_latency "Batch latency - Write" master_benchmark.txt | cut -d, -f1)
          master_batch_read_latency=$(extract_latency "Batch latency - Read" master_benchmark.txt | cut -d, -f1)
          
          # Extract PR metrics
          pr_single_write=$(extract_ops "Write test:" pr_benchmark.txt)
          pr_single_read=$(extract_ops "Read test:" pr_benchmark.txt)
          pr_batch_write=$(extract_ops "Batch write:" pr_benchmark.txt)
          pr_batch_read=$(extract_ops "Batch read:" pr_benchmark.txt)
          pr_mixed=$(extract_ops "Mixed workload:" pr_benchmark.txt)
          
          pr_single_write_latency=$(extract_latency "Latency - Write" pr_benchmark.txt | cut -d, -f1)
          pr_single_read_latency=$(extract_latency "Latency - Read" master_benchmark.txt | cut -d, -f1)
          pr_batch_write_latency=$(extract_latency "Batch latency - Write" pr_benchmark.txt | cut -d, -f1)
          pr_batch_read_latency=$(extract_latency "Batch latency - Read" pr_benchmark.txt | cut -d, -f1)
          
          # Calculate percentage changes (higher ops/sec = better, lower latency = better)
          calc_change() {
            local master=$1
            local pr=$2
            if [ -z "$master" ] || [ -z "$pr" ] || [ "$master" = "0" ]; then
              echo "N/A"
            else
              echo "scale=2; ($pr - $master) * 100 / $master" | bc
            fi
          }
          
          calc_latency_change() {
            local master=$1
            local pr=$2
            if [ -z "$master" ] || [ -z "$pr" ] || [ "$master" = "0" ]; then
              echo "N/A"
            else
              echo "scale=2; ($master - $pr) * 100 / $master" | bc
            fi
          }
>>>>>>> 531e6d4e
          
          # Calculate changes
          single_write_change=$(calc_change $master_single_write $pr_single_write)
          single_read_change=$(calc_change $master_single_read $pr_single_read)
          batch_write_change=$(calc_change $master_batch_write $pr_batch_write)
          batch_read_change=$(calc_change $master_batch_read $pr_batch_read)
          mixed_change=$(calc_change $master_mixed $pr_mixed)
          
          single_write_latency_change=$(calc_latency_change $master_single_write_latency $pr_single_write_latency)
          single_read_latency_change=$(calc_latency_change $master_single_read_latency $pr_single_read_latency)
          batch_write_latency_change=$(calc_latency_change $master_batch_write_latency $pr_batch_write_latency)
          batch_read_latency_change=$(calc_latency_change $master_batch_read_latency $pr_batch_read_latency)
          
          # Format results with signs
          format_change() {
            local change=$1
            if [ "$change" = "N/A" ]; then
              echo "N/A"
            elif [[ $change == -* ]]; then
              echo "$change%"
            else
              echo "+$change%"
            fi
          }
          
          # Save results as environment variables
          echo "master_single_write=$master_single_write" >> $GITHUB_ENV
          echo "master_single_read=$master_single_read" >> $GITHUB_ENV
          echo "master_batch_write=$master_batch_write" >> $GITHUB_ENV
          echo "master_batch_read=$master_batch_read" >> $GITHUB_ENV
          echo "master_mixed=$master_mixed" >> $GITHUB_ENV
          echo "master_single_write_latency=$master_single_write_latency" >> $GITHUB_ENV
          echo "master_single_read_latency=$master_single_read_latency" >> $GITHUB_ENV
          echo "master_batch_write_latency=$master_batch_write_latency" >> $GITHUB_ENV
          echo "master_batch_read_latency=$master_batch_read_latency" >> $GITHUB_ENV
          
          echo "pr_single_write=$pr_single_write" >> $GITHUB_ENV
          echo "pr_single_read=$pr_single_read" >> $GITHUB_ENV
          echo "pr_batch_write=$pr_batch_write" >> $GITHUB_ENV
          echo "pr_batch_read=$pr_batch_read" >> $GITHUB_ENV
          echo "pr_mixed=$pr_mixed" >> $GITHUB_ENV
          echo "pr_single_write_latency=$pr_single_write_latency" >> $GITHUB_ENV
          echo "pr_single_read_latency=$pr_single_read_latency" >> $GITHUB_ENV
          echo "pr_batch_write_latency=$pr_batch_write_latency" >> $GITHUB_ENV
          echo "pr_batch_read_latency=$pr_batch_read_latency" >> $GITHUB_ENV
          
          echo "single_write_change=$(format_change $single_write_change)" >> $GITHUB_ENV
          echo "single_read_change=$(format_change $single_read_change)" >> $GITHUB_ENV
          echo "batch_write_change=$(format_change $batch_write_change)" >> $GITHUB_ENV
          echo "batch_read_change=$(format_change $batch_read_change)" >> $GITHUB_ENV
          echo "mixed_change=$(format_change $mixed_change)" >> $GITHUB_ENV
          echo "single_write_latency_change=$(format_change $single_write_latency_change)" >> $GITHUB_ENV
          echo "single_read_latency_change=$(format_change $single_read_latency_change)" >> $GITHUB_ENV
          echo "batch_write_latency_change=$(format_change $batch_write_latency_change)" >> $GITHUB_ENV
          echo "batch_read_latency_change=$(format_change $batch_read_latency_change)" >> $GITHUB_ENV

      - name: Comment PR with results
        uses: actions/github-script@v7
        with:
          script: |
            const fs = require('fs');
            
            const formatMetric = (value, change) => {
              if (change === 'N/A%') return value;
              const sign = change.startsWith('+') ? '✅' : '❌';
              return `${value} (${sign} ${change.replace('%', '')}%)`;
            };
            
            const comment = `## Benchmark Performance Comparison

            | Metric | PR Branch | Master Branch | Change |
            |--------|-----------|---------------|--------|
            | **Single Write** | ${process.env.pr_single_write} ops/sec | ${process.env.master_single_write} ops/sec | ${formatMetric(process.env.pr_single_write, process.env.single_write_change)} |
            | **Single Read** | ${process.env.pr_single_read} ops/sec | ${process.env.master_single_read} ops/sec | ${formatMetric(process.env.pr_single_read, process.env.single_read_change)} |
            | **Batch Write** | ${process.env.pr_batch_write} ops/sec | ${process.env.master_batch_write} ops/sec | ${formatMetric(process.env.pr_batch_write, process.env.batch_write_change)} |
            | **Batch Read** | ${process.env.pr_batch_read} ops/sec | ${process.env.master_batch_read} ops/sec | ${formatMetric(process.env.pr_batch_read, process.env.batch_read_change)} |
            | **Mixed Workload** | ${process.env.pr_mixed} ops/sec | ${process.env.master_mixed} ops/sec | ${formatMetric(process.env.pr_mixed, process.env.mixed_change)} |
            | **Single Write Latency** | ${process.env.pr_single_write_latency} ns | ${process.env.master_single_write_latency} ns | ${formatMetric(process.env.pr_single_write_latency, process.env.single_write_latency_change)} |
            | **Single Read Latency** | ${process.env.pr_single_read_latency} ns | ${process.env.master_single_read_latency} ns | ${formatMetric(process.env.pr_single_read_latency, process.env.single_read_latency_change)} |
            | **Batch Write Latency** | ${process.env.pr_batch_write_latency} ns | ${process.env.master_batch_write_latency} ns | ${formatMetric(process.env.pr_batch_write_latency, process.env.batch_write_latency_change)} |
            | **Batch Read Latency** | ${process.env.pr_batch_read_latency} ns | ${process.env.master_batch_read_latency} ns | ${formatMetric(process.env.pr_batch_read_latency, process.env.batch_read_latency_change)} |

            **Interpretation**:
            - 🟢 **Green (positive %)**: Improvement in throughput or reduction in latency
            - 🔴 **Red (negative %)**: Regression in throughput or increase in latency
            
            <details>
            <summary>Full Benchmark Output (PR Branch)</summary>

            \`\`\`
            ${fs.readFileSync('pr_benchmark.txt', 'utf8')}
            \`\`\`
            </details>

            <details>
            <summary>Full Benchmark Output (Master Branch)</summary>

            \`\`\`
            ${fs.readFileSync('master_benchmark.txt', 'utf8')}
            \`\`\`
            </details>

            _Note: This comparison was generated by running the benchmark on both branches using identical hardware conditions._`;

            github.rest.issues.createComment({
              issue_number: context.issue.number,
              owner: context.repo.owner,
              repo: context.repo.repo,
              body: comment
            });<|MERGE_RESOLUTION|>--- conflicted
+++ resolved
@@ -1,9 +1,5 @@
-<<<<<<< HEAD
 
 name: Benchmark Performance-Analysis
-=======
-name: Benchmark Performance Analysis
->>>>>>> 531e6d4e
 
 on:
   pull_request:
@@ -32,13 +28,7 @@
 
       - name: Run benchmark on master
         run: |
-<<<<<<< Updated upstream
-          # Run perf and save output
-<<<<<<< HEAD
           sudo perf stat -e LLC-loads,LLC-load-misses,LLC-stores,LLC-store-misses ./benchmark 2> perf.txt || true
-=======
-          perf stat -e LLC-loads,LLC-load-misses,LLC-stores,LLC-store-misses ./benchmark 2> perf.txt || true
-=======
           git fetch origin master
           git checkout master
           zig build-exe -O ReleaseFast benchmark.zig
@@ -57,7 +47,6 @@
           extract_ops() {
             grep "$1" "$2" | awk -F'=' '{print $2}' | awk '{print $1}' | tr -d '[:space:]'
           }
->>>>>>> Stashed changes
           
           # Function to extract latency (ns) from benchmark output
           extract_latency() {
@@ -108,7 +97,6 @@
               echo "scale=2; ($master - $pr) * 100 / $master" | bc
             fi
           }
->>>>>>> 531e6d4e
           
           # Calculate changes
           single_write_change=$(calc_change $master_single_write $pr_single_write)
